PODS:
<<<<<<< HEAD
  - CocoaAsyncSocket (7.5.1):
    - CocoaAsyncSocket/GCD (= 7.5.1)
  - CocoaAsyncSocket/GCD (7.5.1)
  - CocoaMQTT (1.0.20):
    - CocoaAsyncSocket (~> 7.5.1)
=======
  - CocoaAsyncSocket (7.6.1)
  - CocoaMQTT (1.0.19):
    - CocoaAsyncSocket (~> 7.6.1)
>>>>>>> 4537edfd
    - SwiftyTimer (~> 2.0.0)
  - SwiftyTimer (2.0.0)

DEPENDENCIES:
  - CocoaMQTT (from `../`)

EXTERNAL SOURCES:
  CocoaMQTT:
    :path: ../

SPEC CHECKSUMS:
<<<<<<< HEAD
  CocoaAsyncSocket: e0a7e93b2ffa411592ff87e58524fbbc9b95b4fa
  CocoaMQTT: 92f3772ce02312c09ece33712b8e55f069054225
=======
  CocoaAsyncSocket: 7eadd3f59e1a6c84e2aefc93e9ff7b55156fe174
  CocoaMQTT: 6165902358976283cd5cddf6f7e81c3e2fbb5ac3
>>>>>>> 4537edfd
  SwiftyTimer: 2efd74b060d69ad4f1496baf5bbedbe132125fcf

PODFILE CHECKSUM: aa5a6ba4b6f0388e9529591aff7fd3f7146ae073

COCOAPODS: 1.3.1<|MERGE_RESOLUTION|>--- conflicted
+++ resolved
@@ -1,15 +1,7 @@
 PODS:
-<<<<<<< HEAD
-  - CocoaAsyncSocket (7.5.1):
-    - CocoaAsyncSocket/GCD (= 7.5.1)
-  - CocoaAsyncSocket/GCD (7.5.1)
+  - CocoaAsyncSocket (7.6.1)
   - CocoaMQTT (1.0.20):
-    - CocoaAsyncSocket (~> 7.5.1)
-=======
-  - CocoaAsyncSocket (7.6.1)
-  - CocoaMQTT (1.0.19):
     - CocoaAsyncSocket (~> 7.6.1)
->>>>>>> 4537edfd
     - SwiftyTimer (~> 2.0.0)
   - SwiftyTimer (2.0.0)
 
@@ -21,13 +13,8 @@
     :path: ../
 
 SPEC CHECKSUMS:
-<<<<<<< HEAD
-  CocoaAsyncSocket: e0a7e93b2ffa411592ff87e58524fbbc9b95b4fa
-  CocoaMQTT: 92f3772ce02312c09ece33712b8e55f069054225
-=======
   CocoaAsyncSocket: 7eadd3f59e1a6c84e2aefc93e9ff7b55156fe174
-  CocoaMQTT: 6165902358976283cd5cddf6f7e81c3e2fbb5ac3
->>>>>>> 4537edfd
+  CocoaMQTT: 53c718aeb55dea40dfb7ccba110c460fd992a3cc
   SwiftyTimer: 2efd74b060d69ad4f1496baf5bbedbe132125fcf
 
 PODFILE CHECKSUM: aa5a6ba4b6f0388e9529591aff7fd3f7146ae073
