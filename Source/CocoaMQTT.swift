--- conflicted
+++ resolved
@@ -187,15 +187,6 @@
     }
     
     // heart beat
-<<<<<<< HEAD
-    public var keepAlive: UInt16 = 60
-    fileprivate var aliveTimer: Timer?
-    
-    // auto reconnect
-    public var autoReconnect = false
-    public var autoReconnectTimeInterval: UInt16 = 20
-    fileprivate var autoReconnTimer: Timer?
-=======
     open var keepAlive: UInt16 = 60
 	fileprivate var aliveTimer: CocoaMQTTTimer?
     
@@ -203,7 +194,6 @@
     open var autoReconnect = false
     open var autoReconnectTimeInterval: UInt16 = 20
     fileprivate var autoReconnTimer: CocoaMQTTTimer?
->>>>>>> 86f436ed
     fileprivate var disconnectExpectedly = false
     
     // log
