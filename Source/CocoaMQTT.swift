--- conflicted
+++ resolved
@@ -218,15 +218,9 @@
     /// The timer starts from `autoReconnectTimeInterval` second and grows exponentially until this value
     /// After that, it uses this value for subsequent requests.
     public var maxAutoReconnectTimeInterval: UInt16 = 128 // 128 seconds
-<<<<<<< HEAD
     
     private var reconectTimeInterval: UInt16 = 0
     
-=======
-    
-    private var reconectTimeInterval: UInt16 = 0
-    
->>>>>>> 9a55aa77
     private var autoReconnTimer: CocoaMQTTTimer?
     private var disconnectExpectedly = false
     
@@ -257,12 +251,7 @@
     fileprivate var subscriptionsWaitingAck: [UInt16: [(String, CocoaMQTTQoS)]] = [:]
     fileprivate var unsubscriptionsWaitingAck: [UInt16: [String]] = [:]
     
-<<<<<<< HEAD
-=======
-    fileprivate var subscriptionsWaitingAck: [UInt16: [(String, CocoaMQTTQOS)]] = [:]
-    fileprivate var unsubscriptionsWaitingAck: [UInt16: String] = [:]
-    
->>>>>>> 9a55aa77
+
     /// Sending messages
     fileprivate var sendingMessages: [UInt16: CocoaMQTTMessage] = [:]
 
@@ -306,22 +295,6 @@
         socket.delegate = nil
         socket.disconnect()
     }
-<<<<<<< HEAD
-=======
-    
-    // MARK: CocoaMQTTDeliverProtocol
-    func deliver(_ deliver: CocoaMQTTDeliver, wantToSend frame: CocoaMQTTFramePublish) {
-        let msgid = frame.msgid!
-        guard let message = sendingMessages[msgid] else {
-            return
-        }
-        
-        send(frame, tag: Int(msgid))
-        
-        delegate?.mqtt(self, didPublishMessage: message, id: msgid)
-        didPublishMessage(self, message, msgid)
-    }
->>>>>>> 9a55aa77
 
     fileprivate func send(_ frame: Frame, tag: Int = 0) {
         printDebug("SEND: \(frame)")
@@ -463,7 +436,6 @@
         frame.retained = message.retained
         
         // Push frame to deliver message queue
-<<<<<<< HEAD
         guard deliver.add(frame) else {
             return -1
         }
@@ -473,16 +445,6 @@
         }
         
         return Int(msgid)
-=======
-        _ = deliver.add(frame)
-        
-        // XXX: For process safety
-        dispatchQueue.async {
-            self.sendingMessages[msgid] = message
-        }
-        
-        return msgid
->>>>>>> 9a55aa77
     }
 
     /// Subscribe a `<Topic Name>/<Topic Filter>`
@@ -622,11 +584,7 @@
             
             // Start reconnector once socket error occuried
             printInfo("Try reconnect to server after \(reconectTimeInterval)s")
-<<<<<<< HEAD
-            autoReconnTimer = CocoaMQTTTimer.after(Double(reconectTimeInterval), { [weak self] in
-=======
             autoReconnTimer = CocoaMQTTTimer.after(Double(reconectTimeInterval), name: "autoReconnTimer", { [weak self] in
->>>>>>> 9a55aa77
                 guard let self = self else { return }
                 if self.reconectTimeInterval < self.maxAutoReconnectTimeInterval {
                     self.reconectTimeInterval *= 2
@@ -663,23 +621,18 @@
         didConnectAck(self, connack.returnCode)
         
         // reset auto-reconnect state
-<<<<<<< HEAD
         if connack.returnCode == .accept {
-=======
-        if ack == CocoaMQTTConnAck.accept {
->>>>>>> 9a55aa77
             reconectTimeInterval = 0
             autoReconnTimer = nil
             disconnectExpectedly = false
         }
         
         // keep alive
-<<<<<<< HEAD
         if connack.returnCode == .accept {
             
             let interval = Double(keepAlive <= 0 ? 60: keepAlive)
             
-            aliveTimer = CocoaMQTTTimer.every(interval) { [weak self] in
+            aliveTimer = CocoaMQTTTimer.every(interval, name: "aliveTimer") { [weak self] in
                 guard let wself = self else { return }
                 wself.delegateQueue.async {
                     guard wself.connState == .connected else {
@@ -698,23 +651,6 @@
         let message = CocoaMQTTMessage(topic: publish.topic, payload: publish.payload(), qos: publish.qos, retained: publish.retained)
         
         message.duplicated = publish.dup
-=======
-        if ack == CocoaMQTTConnAck.accept {
-            let interval = Double(keepAlive <= 0 ? 60: keepAlive)
-            self.aliveTimer = CocoaMQTTTimer.every(interval, name: "aliveTimer") { [weak self] in
-                guard let weakSelf = self else {return}
-                if weakSelf.connState == .connected {
-                    weakSelf.ping()
-                } else {
-                    weakSelf.aliveTimer = nil
-                }
-            }
-        }
-    }
-
-    func didReceivePublish(_ reader: CocoaMQTTReader, message: CocoaMQTTMessage, id: UInt16) {
-        printInfo("PUBLISH Received from \(message.topic)")
->>>>>>> 9a55aa77
         
         printInfo("Recevied message: \(message)")
         delegate?.mqtt(self, didReceiveMessage: message, id: publish.msgid)
@@ -803,130 +739,4 @@
         delegate?.mqttDidReceivePong(self)
         didReceivePong(self)
     }
-<<<<<<< HEAD
-=======
 }
-
-class CocoaMQTTReader {
-    private var socket: GCDAsyncSocket
-    private var header: UInt8 = 0
-    private var length: UInt = 0
-    private var data: [UInt8] = []
-    private var multiply = 1
-    private weak var delegate: CocoaMQTTReaderDelegate?
-    private var timeout = 30000
-
-    init(socket: GCDAsyncSocket, delegate: CocoaMQTTReaderDelegate?) {
-        self.socket = socket
-        self.delegate = delegate
-    }
-
-    func start() {
-        readHeader()
-    }
-
-    func headerReady(_ header: UInt8) {
-        printDebug("reader header ready: \(header) ")
-
-        self.header = header
-        readLength()
-    }
-
-    func lengthReady(_ byte: UInt8) {
-        length += (UInt)((Int)(byte & 127) * multiply)
-        // done
-        if byte & 0x80 == 0 {
-            if length == 0 {
-                frameReady()
-            } else {
-                readPayload()
-            }
-        // more
-        } else {
-            multiply *= 128
-            readLength()
-        }
-    }
-
-    func payloadReady(_ data: Data) {
-        self.data = [UInt8](repeating: 0, count: data.count)
-        data.copyBytes(to: &(self.data), count: data.count)
-        frameReady()
-    }
-
-    private func readHeader() {
-        reset()
-        socket.readData(toLength: 1, withTimeout: -1, tag: CocoaMQTTReadTag.header.rawValue)
-    }
-
-    private func readLength() {
-        socket.readData(toLength: 1, withTimeout: TimeInterval(timeout), tag: CocoaMQTTReadTag.length.rawValue)
-    }
-
-    private func readPayload() {
-        socket.readData(toLength: length, withTimeout: TimeInterval(timeout), tag: CocoaMQTTReadTag.payload.rawValue)
-    }
-
-    private func frameReady() {
-        // handle frame
-        guard let frameType = CocoaMQTTFrameType(rawValue: UInt8(header & 0xF0)) else {
-            printError("Abort! Received unknown frame type!")
-            return
-        }
-        
-        switch frameType {
-        case .connack:
-            delegate?.didReceiveConnAck(self, connack: data[1])
-        case .publish:
-            let (msgid, message) = unpackPublish()
-            if message != nil {
-                delegate?.didReceivePublish(self, message: message!, id: msgid)
-            }
-        case .puback:
-            delegate?.didReceivePubAck(self, msgid: msgid(data))
-        case .pubrec:
-            delegate?.didReceivePubRec(self, msgid: msgid(data))
-        case .pubrel:
-            delegate?.didReceivePubRel(self, msgid: msgid(data))
-        case .pubcomp:
-            delegate?.didReceivePubComp(self, msgid: msgid(data))
-        case .suback:
-            // TODO: We should parse the suback to ge granted qos level
-            delegate?.didReceiveSubAck(self, msgid: msgid(data))
-        case .unsuback:
-            delegate?.didReceiveUnsubAck(self, msgid: msgid(data))
-        case .pingresp:
-            delegate?.didReceivePong(self)
-        default:
-            break
-        }
-
-        readHeader()
-    }
-
-    private func unpackPublish() -> (UInt16, CocoaMQTTMessage?) {
-        var frame = CocoaMQTTFramePublish(header: header, data: data)
-        frame.unpack()
-        // if unpack fail
-        if frame.msgid == nil {
-            return (0, nil)
-        }
-        let msgid = frame.msgid!
-        let qos = CocoaMQTTQOS(rawValue: frame.qos)!
-        let message = CocoaMQTTMessage(topic: frame.topic!, payload: frame.payload, qos: qos, retained: frame.retained, dup: frame.dup)
-        return (msgid, message)
-    }
-
-    private func msgid(_ bytes: [UInt8]) -> UInt16 {
-        if bytes.count < 2 { return 0 }
-        return UInt16(bytes[0]) << 8 + UInt16(bytes[1])
-    }
-
-    private func reset() {
-        length = 0
-        multiply = 1
-        header = 0
-        data = []
-    }
->>>>>>> 9a55aa77
-}