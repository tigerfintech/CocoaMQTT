--- conflicted
+++ resolved
@@ -187,12 +187,12 @@
     }
     
     // heart beat
-    open var keepAlive: UInt16 = 60
+    public var keepAlive: UInt16 = 60
 	fileprivate var aliveTimer: CocoaMQTTTimer?
     
     // auto reconnect
-    open var autoReconnect = false
-    open var autoReconnectTimeInterval: UInt16 = 20
+    public var autoReconnect = false
+    public var autoReconnectTimeInterval: UInt16 = 20
     fileprivate var autoReconnTimer: CocoaMQTTTimer?
     fileprivate var disconnectExpectedly = false
     
@@ -448,17 +448,11 @@
         didDisconnect(self, err)
 
         dispatchQueue.async {
-<<<<<<< HEAD
             self.autoReconnTimer = nil
-            if !self.disconnectExpectedly && self.autoReconnect && self.autoReconnectTimeInterval > 0 {
-                self.autoReconnTimer = CocoaMQTTTimer.every(Double(self.autoReconnectTimeInterval), { [weak self] in
-=======
-            self.autoReconnTimer?.invalidate()
             if self.disconnectExpectedly {
                 self.connState = .initial
             } else if self.autoReconnect && self.autoReconnectTimeInterval > 0 {
-                self.autoReconnTimer = Timer.every(Double(self.autoReconnectTimeInterval), { [weak self] (timer: Timer) in
->>>>>>> 8acf010e
+                self.autoReconnTimer = CocoaMQTTTimer.every(Double(self.autoReconnectTimeInterval), { [weak self] in
                     printDebug("try reconnect")
                     self?.connect()
                 })
