--- conflicted
+++ resolved
@@ -47,25 +47,6 @@
     }
 }
 
-<<<<<<< HEAD
-=======
-private struct InflightFrame {
-    
-    var frame: CocoaMQTTFramePublish
-    
-    var timestamp: TimeInterval
-    
-    init(frame: CocoaMQTTFramePublish) {
-        self.init(frame: frame, timestamp: Date.init(timeIntervalSinceNow: 0).timeIntervalSince1970)
-    }
-    
-    init(frame: CocoaMQTTFramePublish, timestamp: TimeInterval) {
-        self.frame = frame
-        self.timestamp = timestamp
-    }
-}
->>>>>>> 9a55aa77
-
 // CocoaMQTTDeliver
 class CocoaMQTTDeliver: NSObject {
     
@@ -88,7 +69,6 @@
     private var awaitingTimer: CocoaMQTTTimer?
     
     var isQueueEmpty: Bool { get { return mqueue.count == 0 }}
-<<<<<<< HEAD
     var isQueueFull: Bool { get { return mqueue.count >= mqueueSize }}
     var isInflightFull: Bool { get { return inflight.count >= inflightWindowSize }}
     var isInflightEmpty: Bool { get { return inflight.count == 0 }}
@@ -97,20 +77,11 @@
     ///
     /// return false means the frame is rejected because of the buffer is full
     func add(_ frame: FramePublish) -> Bool {
-=======
-    var isQueueFull: Bool { get { return mqueue.count > mqueueSize }}
-    var isInflightFull: Bool { get { return inflight.count >= inflightWindowSize }}
-    var isInflightEmpty: Bool { get { return inflight.count == 0 }}
-    
-    /// return false means the frame is rejected because of the buffer is full
-    func add(_ frame: CocoaMQTTFramePublish) -> Bool {
->>>>>>> 9a55aa77
         guard !isQueueFull else {
             printError("Sending buffer is full, frame \(frame) has been rejected to add.")
             return false
         }
         
-<<<<<<< HEAD
         // Sync to push the frame to mqueue for avoiding overcommit
         deliverQueue.sync {
             mqueue.append(frame)
@@ -118,11 +89,6 @@
         
         deliverQueue.async { [weak self] in
             guard let wself = self else { return }
-=======
-        deliverQueue.async { [weak self] in
-            guard let wself = self else { return }
-            wself.mqueue.append(frame)
->>>>>>> 9a55aa77
             wself.tryTransport()
         }
         
@@ -165,32 +131,6 @@
 // MARK: Private Funcs
 extension CocoaMQTTDeliver {
     
-    ///
-    func sendSuccess(withMsgid msgid: UInt16) {
-        deliverQueue.async { [weak self] in
-            guard let wself = self else { return }
-            wself.removeFrameFromInflight(withMsgid: msgid)
-            printDebug("Frame \(msgid) send success")
-            
-            wself.tryTransport()
-        }
-    }
-    
-    /// Clean Inflight content to prevent message blocked, when next connection established
-    ///
-    /// !!Warning: it's a tempnary method for hotfix #221
-    func cleanAll() {
-        deliverQueue.async { [weak self] in
-            guard let wself = self else { return }
-            _ = wself.mqueue.removeAll()
-            _ = wself.inflight.removeAll()
-        }
-    }
-}
-
-// MARK: Private Funcs
-extension CocoaMQTTDeliver {
-    
     // try transport a frame from mqueue to inflight
     private func tryTransport() {
         if isQueueEmpty || isInflightFull { return }
@@ -206,7 +146,6 @@
     }
     
     /// Try to deliver a frame
-<<<<<<< HEAD
     private func deliver(_ frame: Frame) {
         if frame.qos == .qos0 {
             // Send Qos0 message, whatever the in-flight queue is full
@@ -219,7 +158,7 @@
             
             // Start a retry timer for resending it if it not receive PUBACK or PUBREC
             if awaitingTimer == nil {
-                awaitingTimer = CocoaMQTTTimer.every(retryTimeInterval / 1000.0) { [weak self] in
+                awaitingTimer = CocoaMQTTTimer.every(retryTimeInterval / 1000.0, name: "awaitingTimer") { [weak self] in
                     guard let wself = self else { return }
                     wself.deliverQueue.async {
                         wself.redeliver()
@@ -252,7 +191,7 @@
             }
         }
     }
-    
+
     @discardableResult
     private func ackInflightFrame(withMsgid msgid: UInt16, type: FrameType) -> [Frame] {
         var ackedFrames = [Frame]()
@@ -311,78 +250,6 @@
         var frames = [Frame]()
         for f in inflight {
             frames.append(f.frame)
-=======
-    private func deliver(_ frame: CocoaMQTTFramePublish) {
-        let sendfun = { (f: CocoaMQTTFramePublish) in
-            guard let delegate = self.delegate else {
-                printError("The deliver delegate is nil!!! the frame will be drop: \(f)")
-                return
-            }
-            delegate.dispatchQueue.async {
-                delegate.deliver(self, wantToSend: f)
-            }
-        }
-        
-        if frame.qos == CocoaMQTTQOS.qos0.rawValue {
-            // Send Qos0 message, whatever the in-flight queue is full
-            // TODO: A retrict deliver mode is need?
-            sendfun(frame)
-        } else {
-            
-            sendfun(frame)
-            inflight.append(InflightFrame(frame: frame))
-            
-            // Start a retry timer for resending it if it not receive PUBACK or PUBREC
-            if awaitingTimer == nil {
-                awaitingTimer = CocoaMQTTTimer.every(retryTimeInterval / 1000.0, name: "awaitingTimer") { [weak self] in
-                    guard let wself = self else { return }
-                    wself.redeliver()
-                }
-            }
-        }
-    }
-    
-    /// Attemp to redliver in-flight messages
-    private func redeliver() {
-        if isInflightEmpty {
-            // Revoke the awaiting timer
-            awaitingTimer = nil
-            return
-        }
-        
-        let sendfun = { (f: CocoaMQTTFramePublish) in
-            guard let delegate = self.delegate else {
-                printError("The deliver delegate is nil!!! the frame will be drop: \(f)")
-                return
-            }
-            delegate.dispatchQueue.async {
-                delegate.deliver(self, wantToSend: f)
-            }
-        }
-        
-        let nowTimestamp = Date(timeIntervalSinceNow: 0).timeIntervalSince1970
-        for (idx, frame) in inflight.enumerated() {
-            if (nowTimestamp - frame.timestamp) >= (retryTimeInterval/1000.0) {
-                var duplicatedFrame = frame
-                duplicatedFrame.frame.dup = true
-                duplicatedFrame.timestamp = nowTimestamp
-                sendfun(duplicatedFrame.frame)
-                inflight[idx] = duplicatedFrame
-                printInfo("Re-delivery frame \(duplicatedFrame.frame)")
-            }
-        }
-    }
-    
-    @discardableResult
-    private func removeFrameFromInflight(withMsgid msgid: UInt16) -> Bool {
-        var success = false
-        for (index, frame) in inflight.enumerated() {
-            if frame.frame.msgid == msgid {
-                success = true
-                inflight.remove(at: index)
-                break
-            }
->>>>>>> 9a55aa77
         }
         return frames
     }
