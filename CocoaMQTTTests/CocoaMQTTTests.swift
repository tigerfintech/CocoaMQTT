//
//  CocoaMQTTTests.swift
//  CocoaMQTTTests
//
//  Created by CrazyWisdom on 15/12/11.
//  Copyright © 2015年 emqx.io. All rights reserved.
//

import XCTest
@testable import CocoaMQTT

let host = "localhost"
//let host = "q.emqtt.com"
let port: UInt16 = 1883
let clientID = "ClientForUnitTesting-" + randomCode(length: 6)

let timeout: TimeInterval = 5
let keepAlive: UInt16 = 20
let maxAutoReconn: UInt16 = 512

let topicToSub = "animals"
let longString = longStringGen()

class CocoaMQTTTests: XCTestCase {
    
    var mqtt: CocoaMQTT = CocoaMQTT(clientID: clientID, host: host, port: port)
    
    var connExp: XCTestExpectation?
    var subExp: XCTestExpectation?
    var unsubExp: XCTestExpectation?
    
    var pubQos1Exp: XCTestExpectation?
    var pubQos2Exp: XCTestExpectation?
    
    var res0Exp: XCTestExpectation?
    var res1Exp: XCTestExpectation?
    var res2Exp: XCTestExpectation?

    var maxMessageCount: UInt = 100
    var multiCounter: UInt = 0
    var multiPub: XCTestExpectation?
    

    var maxMessageCount: UInt = 100
    var multiCounter: UInt = 0
    var multiPub: XCTestExpectation?
    
    override func setUp() {
        super.setUp()
        // custom set
        mqtt.delegate = self
        mqtt.logLevel = .info
        mqtt.autoReconnect = true
        mqtt.keepAlive = keepAlive
<<<<<<< HEAD
        mqtt.deliverTimeout =  3000 //ms
=======
>>>>>>> 9a55aa77
        mqtt.maxAutoReconnectTimeInterval = maxAutoReconn
    }
    
    override func tearDown() {
        super.tearDown()
    }
    
    func testConnect() {
        connExp = expectation(description: "connection")
        subExp = expectation(description: "sub")
        unsubExp = expectation(description: "unsub")
        
        pubQos1Exp = expectation(description: "pub_1")
        pubQos2Exp = expectation(description: "pub_2")
        
        res0Exp = expectation(description: "res_0")
        res1Exp = expectation(description: "res_1")
        res2Exp = expectation(description: "res_2")
        
        _ = mqtt.connect()
        wait(for: [connExp!], timeout: timeout)
        
        if mqtt.connState != .connected {
            XCTFail()
        }
        
        mqtt.subscribe(topicToSub)
        wait(for: [subExp!], timeout: timeout)
        XCTAssertEqual(mqtt.subscriptions, [topicToSub: .qos1])

        mqtt.publish(topicToSub, withString: "0", qos: .qos0, retained: false)
        wait(for: [res0Exp!], timeout: timeout)

        mqtt.publish(topicToSub, withString: "1", qos: .qos1, retained: false)
        wait(for: [pubQos1Exp!, res1Exp!], timeout: timeout)
        
        mqtt.publish(topicToSub, withString: "2", qos: .qos2, retained: false)
        wait(for: [pubQos2Exp!, res2Exp!], timeout: timeout)
        
        pubQos1Exp = expectation(description: "pub_1")
        res1Exp = expectation(description: "res_1")
        mqtt.publish(topicToSub, withString: longString, qos: .qos1, retained: false)
        wait(for: [pubQos1Exp!, res1Exp!], timeout: timeout)
        
        mqtt.unsubscribe(topicToSub)
        wait(for: [unsubExp!], timeout: timeout)
        XCTAssertEqual(mqtt.subscriptions, [:])
        
        mqtt.disconnect()
    }
    
    func testAutoReconnect() {
        connExp = expectation(description: "connection-reconnect-1")
        _ = mqtt.connect()
        wait(for: [connExp!], timeout: timeout)
        
        connExp = expectation(description: "connection-reconnect-2")
        mqtt.internal_disconnect()
        wait(for: [connExp!], timeout: 513)
<<<<<<< HEAD
        
        mqtt.disconnect()
=======
>>>>>>> 9a55aa77
    }
   
    func testProcessSafePub() {
        connExp = expectation(description: "connection")
        _ = mqtt.connect()
        wait(for: [connExp!], timeout: timeout)
        
        // subscribe first
        subExp = expectation(description: "sub")
        mqtt.subscribe("test/#")
        wait(for: [subExp!], timeout: timeout)
        
        mqtt.inflightWindowSize = 10
        mqtt.messageQueueSize = maxMessageCount
        
        multiPub = expectation(description: "process_safe")
        
        let concurrentQueue = DispatchQueue(label: "tests.cocoamqtt.emqx", qos: .default, attributes: .concurrent)
        for i in 0 ..< maxMessageCount {
            concurrentQueue.async { [weak self] in
                self?.mqtt.publish("test/\(i)", withString: "m", qos: .qos1)
            }
        }
        wait(for: [multiPub!], timeout: timeout)
    }
}

extension CocoaMQTTTests: CocoaMQTTDelegate {
    
    func testProcessSafePub() {
        connExp = expectation(description: "connection")
        _ = mqtt.connect()
        wait(for: [connExp!], timeout: timeout)
        
        // subscribe first
        subExp = expectation(description: "sub")
        mqtt.subscribe("test/#")
        wait(for: [subExp!], timeout: timeout)
        
        mqtt.inflightWindowSize = 10
        mqtt.messageQueueSize = maxMessageCount
        
        multiPub = expectation(description: "process_safe")
        
        let concurrentQueue = DispatchQueue(label: "tests.cocoamqtt.emqx", qos: .default, attributes: .concurrent)
        for i in 0 ..< maxMessageCount {
            concurrentQueue.async { [weak self] in
                self?.mqtt.publish("test/\(i)", withString: "m", qos: .qos1)
            }
        }
        wait(for: [multiPub!], timeout: timeout)
        
        mqtt.disconnect()
    }
}

extension CocoaMQTTTests: CocoaMQTTDelegate {
    
    
    func mqtt(_ mqtt: CocoaMQTT, didConnectAck ack: CocoaMQTTConnAck) {
        connExp?.fulfill()
    }
    
    func mqtt(_ mqtt: CocoaMQTT, didPublishMessage message: CocoaMQTTMessage, id: UInt16) {
        
    }
    
    func mqtt(_ mqtt: CocoaMQTT, didPublishAck id: UInt16) {
        pubQos1Exp?.fulfill()
    }
    
    func mqtt(_ mqtt: CocoaMQTT, didPublishComplete id: UInt16) {
        pubQos2Exp?.fulfill()
    }
    
    func mqtt(_ mqtt: CocoaMQTT, didReceiveMessage message: CocoaMQTTMessage, id: UInt16 ) {
        let string = message.string!
        if string == "0" {
            res0Exp?.fulfill()
        } else if string == "1" {
            res1Exp?.fulfill()
        } else if string == "2" {
            res2Exp?.fulfill()
        } else if string == longString {
            res1Exp?.fulfill()
        } else if string == "m" {
            multiCounter += 1
            if multiCounter == maxMessageCount {
                multiPub?.fulfill()
            }
        }
    }
    
    func mqtt(_ mqtt: CocoaMQTT, didSubscribeTopics topics: [String]) {
        if topics.first! == topicToSub {
            subExp?.fulfill()
        } else if topics.first! == "test/#" {
            subExp?.fulfill()
        } else {
            XCTFail()
        }
    }
    
    func mqtt(_ mqtt: CocoaMQTT, didUnsubscribeTopics topics: [String]) {
        if topics.first! == topicToSub {
            unsubExp?.fulfill()
        } else {
            XCTFail()
        }
    }
    
    func mqttDidPing(_ mqtt: CocoaMQTT) {
        
    }
    func mqttDidReceivePong(_ mqtt: CocoaMQTT) {
        
    }
    func mqttDidDisconnect(_ mqtt: CocoaMQTT, withError err: Error?) {
    }
    
    func mqtt(_ mqtt: CocoaMQTT, didReceive trust: SecTrust, completionHandler: @escaping (Bool) -> Void) {
        
    }
}

// tools

private func randomCode(length: Int) -> String {
    let base62chars = "0123456789ABCDEFGHIJKLMNOPQRSTUVWXYZabcdefghijklmnopqrstuvwxyz"
    var code = ""
    for _ in 0..<length {
        let random = Int(arc4random_uniform(62))
        let index = base62chars.index(base62chars.startIndex, offsetBy: random)
        code.append(base62chars[index])
    }
    return code
}

private func longStringGen() -> String {
    var string = ""
    let shijing = "燕燕于飞，差池其羽。之子于归，远送于野。瞻望弗及，泣涕如雨。\n" +
                  "燕燕于飞，颉之颃之。之子于归，远于将之。瞻望弗及，伫立以泣。\n" +
                  "燕燕于飞，下上其音。之子于归，远送于南。瞻望弗及，实劳我心。\n" +
                  "仲氏任只，其心塞渊。终温且惠，淑慎其身。先君之思，以勗寡人。\n"
    
    for _ in 1...100 {
        string.append(shijing)
    }
    return string
}<|MERGE_RESOLUTION|>--- conflicted
+++ resolved
@@ -40,11 +40,6 @@
     var multiCounter: UInt = 0
     var multiPub: XCTestExpectation?
     
-
-    var maxMessageCount: UInt = 100
-    var multiCounter: UInt = 0
-    var multiPub: XCTestExpectation?
-    
     override func setUp() {
         super.setUp()
         // custom set
@@ -52,10 +47,8 @@
         mqtt.logLevel = .info
         mqtt.autoReconnect = true
         mqtt.keepAlive = keepAlive
-<<<<<<< HEAD
         mqtt.deliverTimeout =  3000 //ms
-=======
->>>>>>> 9a55aa77
+
         mqtt.maxAutoReconnectTimeInterval = maxAutoReconn
     }
     
@@ -115,40 +108,9 @@
         connExp = expectation(description: "connection-reconnect-2")
         mqtt.internal_disconnect()
         wait(for: [connExp!], timeout: 513)
-<<<<<<< HEAD
-        
         mqtt.disconnect()
-=======
->>>>>>> 9a55aa77
     }
    
-    func testProcessSafePub() {
-        connExp = expectation(description: "connection")
-        _ = mqtt.connect()
-        wait(for: [connExp!], timeout: timeout)
-        
-        // subscribe first
-        subExp = expectation(description: "sub")
-        mqtt.subscribe("test/#")
-        wait(for: [subExp!], timeout: timeout)
-        
-        mqtt.inflightWindowSize = 10
-        mqtt.messageQueueSize = maxMessageCount
-        
-        multiPub = expectation(description: "process_safe")
-        
-        let concurrentQueue = DispatchQueue(label: "tests.cocoamqtt.emqx", qos: .default, attributes: .concurrent)
-        for i in 0 ..< maxMessageCount {
-            concurrentQueue.async { [weak self] in
-                self?.mqtt.publish("test/\(i)", withString: "m", qos: .qos1)
-            }
-        }
-        wait(for: [multiPub!], timeout: timeout)
-    }
-}
-
-extension CocoaMQTTTests: CocoaMQTTDelegate {
-    
     func testProcessSafePub() {
         connExp = expectation(description: "connection")
         _ = mqtt.connect()
